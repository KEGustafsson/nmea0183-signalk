{
	"name": "nmea0183-signalk",
	"version": "0.2.1",
	"description": "NMEA0183 to Signal K parser",
	"main": "index.js",
<<<<<<< HEAD
	"bin": {
		"nmea-signalk": "./bin/nmea-signalk"
	},
=======
	"preferGlobal": true,
>>>>>>> a9fcd722
	"scripts": {
		"start": "node ./index",
		"test": "node ./test/index"
	},
	"dependencies": {
		"debug": "^2.1.0",
		"ggencoder": "^0.1.5",
		"lodash": "~2.4.1",
		"node-uuid": "^1.4.1",
		"signalk-multiplexer": "^0.1.7"
	},
	"devDependencies": {},
	"repository": {
		"type": "git",
		"url": "https://github.com/signalk/nmea0183-signalk"
	},
	"keywords": [
		"nmea",
		"nmea0183",
		"signalk",
		"signal",
		"k",
		"parser"
	],
	"author": "Fabian Tollenaar <fabian@starting-point.nl>",
	"license": "MIT",
	"bugs": {
		"url": "https://github.com/signalk/nmea0183-signalk/issues"
	},
	"homepage": "https://github.com/signalk/nmea0183-signalk"
}<|MERGE_RESOLUTION|>--- conflicted
+++ resolved
@@ -3,13 +3,6 @@
 	"version": "0.2.1",
 	"description": "NMEA0183 to Signal K parser",
 	"main": "index.js",
-<<<<<<< HEAD
-	"bin": {
-		"nmea-signalk": "./bin/nmea-signalk"
-	},
-=======
-	"preferGlobal": true,
->>>>>>> a9fcd722
 	"scripts": {
 		"start": "node ./index",
 		"test": "node ./test/index"
